use std::{iter::Iterator, mem, vec::IntoIter};

use num_bigint::BigInt;
use num_rational::{BigRational, Rational64};
use num_traits::{pow, One, ToPrimitive};

use codemap::{Span, Spanned};

use peekmore::{PeekMore, PeekMoreIterator};

use crate::{
    builtin::GLOBAL_FUNCTIONS,
    color::{Color, NAMED_COLORS},
    common::{unvendor, Brackets, Identifier, ListSeparator, Op, QuoteKind},
    error::SassResult,
    unit::Unit,
    utils::{
        devour_whitespace, eat_whole_number, read_until_closing_paren,
        read_until_closing_square_brace, IsWhitespace, ParsedNumber,
    },
    value::{Number, SassFunction, SassMap, Value},
    Token,
};

use super::eval::{HigherIntermediateValue, ValueVisitor};

use super::super::Parser;

#[derive(Clone, Debug)]
enum IntermediateValue {
    Value(HigherIntermediateValue),
    Op(Op),
    Bracketed(Vec<Token>),
    Paren(Vec<Token>),
    Comma,
    Whitespace,
}

impl IntermediateValue {
    const fn span(self, span: Span) -> Spanned<Self> {
        Spanned { node: self, span }
    }
}

impl IsWhitespace for IntermediateValue {
    fn is_whitespace(&self) -> bool {
        if let IntermediateValue::Whitespace = self {
            return true;
        }
        false
    }
}

impl<'a> Parser<'a> {
    /// Parse a value from a stream of tokens
    ///
    /// This function will cease parsing if the predicate returns true.
    pub(crate) fn parse_value(
        &mut self,
        in_paren: bool,
        predicate: &dyn Fn(&mut PeekMoreIterator<IntoIter<Token>>) -> bool,
    ) -> SassResult<Spanned<Value>> {
        self.whitespace();

        let span = match self.toks.peek() {
            Some(Token { kind: '}', .. })
            | Some(Token { kind: ';', .. })
            | Some(Token { kind: '{', .. })
            | None => return Err(("Expected expression.", self.span_before).into()),
            Some(Token { pos, .. }) => *pos,
        };

        if predicate(self.toks) {
            return Err(("Expected expression.", span).into());
        }

        let mut last_was_whitespace = false;
        let mut space_separated = Vec::new();
        let mut comma_separated = Vec::new();
        let mut iter = IntermediateValueIterator::new(self, &predicate);
        while let Some(val) = iter.next() {
            let val = val?;
            match val.node {
                IntermediateValue::Value(v) => {
                    last_was_whitespace = false;
                    space_separated.push(v.span(val.span))
                }
                IntermediateValue::Op(op) => {
                    iter.parse_op(
                        Spanned {
                            node: op,
                            span: val.span,
                        },
                        &mut space_separated,
                        last_was_whitespace,
                        in_paren,
                    )?;
                }
                IntermediateValue::Whitespace => {
                    last_was_whitespace = true;
                    continue;
                }
                IntermediateValue::Comma => {
                    last_was_whitespace = false;

                    if space_separated.len() == 1 {
                        comma_separated.push(space_separated.pop().unwrap());
                    } else {
                        let mut span = space_separated
                            .get(0)
                            .ok_or(("Expected expression.", val.span))?
                            .span;
                        comma_separated.push(
                            HigherIntermediateValue::Literal(Value::List(
                                mem::take(&mut space_separated)
                                    .into_iter()
                                    .map(move |a| {
                                        span = span.merge(a.span);
                                        a.node
                                    })
                                    .map(|a| ValueVisitor::new(iter.parser, span).eval(a, in_paren))
                                    .collect::<SassResult<Vec<Value>>>()?,
                                ListSeparator::Space,
                                Brackets::None,
                            ))
                            .span(span),
                        );
                    }
                }
                IntermediateValue::Bracketed(t) => {
                    last_was_whitespace = false;
                    space_separated.push(
                        HigherIntermediateValue::Literal(
                            match iter.parser.parse_value_from_vec(t, in_paren)?.node {
                                Value::List(v, sep, Brackets::None) => {
                                    Value::List(v, sep, Brackets::Bracketed)
                                }
                                v => {
                                    Value::List(vec![v], ListSeparator::Space, Brackets::Bracketed)
                                }
                            },
                        )
                        .span(val.span),
                    )
                }
                IntermediateValue::Paren(t) => {
                    last_was_whitespace = false;
                    space_separated.push(iter.parse_paren(Spanned {
                        node: t,
                        span: val.span,
                    })?);
                }
            }
        }

        Ok(if !comma_separated.is_empty() {
            if space_separated.len() == 1 {
                comma_separated.push(space_separated.pop().unwrap());
            } else if !space_separated.is_empty() {
                comma_separated.push(
                    HigherIntermediateValue::Literal(Value::List(
                        space_separated
                            .into_iter()
                            .map(|a| ValueVisitor::new(self, span).eval(a.node, in_paren))
                            .collect::<SassResult<Vec<Value>>>()?,
                        ListSeparator::Space,
                        Brackets::None,
                    ))
                    .span(span),
                );
            }
            Value::List(
                comma_separated
                    .into_iter()
                    .map(|a| ValueVisitor::new(self, span).eval(a.node, in_paren))
                    .collect::<SassResult<Vec<Value>>>()?,
                ListSeparator::Comma,
                Brackets::None,
            )
            .span(span)
        } else if space_separated.len() == 1 {
            ValueVisitor::new(self, span)
                .eval(space_separated.pop().unwrap().node, in_paren)?
                .span(span)
        } else {
            Value::List(
                space_separated
                    .into_iter()
                    .map(|a| ValueVisitor::new(self, span).eval(a.node, in_paren))
                    .collect::<SassResult<Vec<Value>>>()?,
                ListSeparator::Space,
                Brackets::None,
            )
            .span(span)
        })
    }

    fn parse_value_with_body(
        &mut self,
        toks: &mut PeekMoreIterator<IntoIter<Token>>,
        in_paren: bool,
        predicate: &dyn Fn(&mut PeekMoreIterator<IntoIter<Token>>) -> bool,
    ) -> SassResult<Spanned<Value>> {
        Parser {
            toks,
            map: self.map,
            path: self.path,
            scopes: self.scopes,
            global_scope: self.global_scope,
            super_selectors: self.super_selectors,
            span_before: self.span_before,
            content: self.content,
            flags: self.flags,
            at_root: self.at_root,
            at_root_has_selector: self.at_root_has_selector,
            extender: self.extender,
            content_scopes: self.content_scopes,
            options: self.options,
            modules: self.modules,
        }
        .parse_value(in_paren, predicate)
    }

    pub(crate) fn parse_value_from_vec(
        &mut self,
        toks: Vec<Token>,
        in_paren: bool,
    ) -> SassResult<Spanned<Value>> {
        Parser {
            toks: &mut toks.into_iter().peekmore(),
            map: self.map,
            path: self.path,
            scopes: self.scopes,
            global_scope: self.global_scope,
            super_selectors: self.super_selectors,
            span_before: self.span_before,
            content: self.content,
            flags: self.flags,
            at_root: self.at_root,
            at_root_has_selector: self.at_root_has_selector,
            extender: self.extender,
            content_scopes: self.content_scopes,
            options: self.options,
            modules: self.modules,
        }
        .parse_value(in_paren, &|_| false)
    }

    #[allow(clippy::eval_order_dependence)]
    fn parse_module_item(
        &mut self,
        module: &str,
        mut module_span: Span,
    ) -> SassResult<Spanned<IntermediateValue>> {
        Ok(IntermediateValue::Value(
            if matches!(self.toks.peek(), Some(Token { kind: '$', .. })) {
                self.toks.next();
                let var = self
                    .parse_identifier_no_interpolation(false)?
                    .map_node(|i| i.into());

                module_span = module_span.merge(var.span);

                let value = self.modules.get(module.into(), module_span)?.get_var(var)?;
                HigherIntermediateValue::Literal(value.clone())
            } else {
                let fn_name = self
                    .parse_identifier_no_interpolation(false)?
                    .map_node(|i| i.into());

                let function = self
                    .modules
                    .get(module.into(), module_span)?
                    .get_fn(fn_name)?
                    .ok_or(("Undefined function.", fn_name.span))?;

                if !matches!(self.toks.next(), Some(Token { kind: '(', .. })) {
                    todo!()
                }

                let call_args = self.parse_call_args()?;

                HigherIntermediateValue::Function(function, call_args)
            },
        )
        .span(module_span))
    }

    fn parse_ident_value(
        &mut self,
        predicate: &dyn Fn(&mut PeekMoreIterator<IntoIter<Token>>) -> bool,
    ) -> SassResult<Spanned<IntermediateValue>> {
        let Spanned { node: mut s, span } = self.parse_identifier()?;

        self.span_before = span;

        let lower = s.to_ascii_lowercase();

        if lower == "progid" && matches!(self.toks.peek(), Some(Token { kind: ':', .. })) {
            s = lower;
            self.toks.next();
            s.push(':');
            s.push_str(&self.parse_progid()?);
            return Ok(Spanned {
                node: IntermediateValue::Value(HigherIntermediateValue::Literal(Value::String(
                    s,
                    QuoteKind::None,
                ))),
                span,
            });
        }

        match self.toks.peek() {
            Some(Token { kind: '(', .. }) => {
                self.toks.next();

                if lower == "min" || lower == "max" {
                    match self.try_parse_min_max(&lower, true)? {
                        Some(val) => {
                            self.toks.truncate_iterator_to_cursor();
                            return Ok(IntermediateValue::Value(HigherIntermediateValue::Literal(
                                Value::String(val, QuoteKind::None),
                            ))
                            .span(span));
                        }
                        None => {
                            self.toks.reset_cursor();
                        }
                    }
                }

<<<<<<< HEAD
                let as_ident = Identifier::from(&s);
                let func = match self.scopes.get_fn(as_ident, self.global_scope) {
                    Some(f) => f,
                    None => {
                        if let Some(f) = GLOBAL_FUNCTIONS.get(as_ident.as_str()) {
                            return Ok(IntermediateValue::Value(
                                HigherIntermediateValue::Function(
                                    SassFunction::Builtin(f.clone(), as_ident),
                                    self.parse_call_args()?,
                                ),
                            )
                            .span(span));
                        } else {
                            // check for special cased CSS functions
                            match lower.as_str() {
                                "calc" | "element" | "expression" => {
                                    s = lower;
                                    self.parse_calc_args(&mut s)?;
                                }
                                "url" => match self.try_parse_url()? {
                                    Some(val) => s = val,
                                    None => s.push_str(&self.parse_call_args()?.to_css_string()?),
                                },
                                _ => s.push_str(&self.parse_call_args()?.to_css_string()?),
=======
            let as_ident = Identifier::from(&s);
            let func = match self.scopes.get_fn(
                Spanned {
                    node: as_ident,
                    span,
                },
                self.global_scope,
            ) {
                Some(f) => f,
                None => {
                    if let Some(f) = GLOBAL_FUNCTIONS.get(as_ident.as_str()) {
                        return Ok(IntermediateValue::Value(HigherIntermediateValue::Function(
                            SassFunction::Builtin(f.clone(), as_ident),
                            self.parse_call_args()?,
                        ))
                        .span(span));
                    } else {
                        // check for special cased CSS functions
                        match unvendor(&lower) {
                            "calc" | "element" | "expression" => {
                                s = lower;
                                self.parse_calc_args(&mut s)?;
>>>>>>> 4a9c200a
                            }

                            return Ok(IntermediateValue::Value(HigherIntermediateValue::Literal(
                                Value::String(s, QuoteKind::None),
                            ))
                            .span(span));
                        }
                    }
                };

                let call_args = self.parse_call_args()?;
                return Ok(IntermediateValue::Value(HigherIntermediateValue::Function(
                    func, call_args,
                ))
                .span(span));
            }
            Some(Token { kind: '.', .. }) => {
                if !predicate(self.toks) {
                    self.toks.next();
                    return self.parse_module_item(&s, span);
                }
            }
            _ => {}
        }

        // check for named colors
        Ok(if let Some(c) = NAMED_COLORS.get_by_name(lower.as_str()) {
            IntermediateValue::Value(HigherIntermediateValue::Literal(Value::Color(Box::new(
                Color::new(c[0], c[1], c[2], c[3], s),
            ))))
        } else {
            // check for keywords
            match s.as_str() {
                "true" => IntermediateValue::Value(HigherIntermediateValue::Literal(Value::True)),
                "false" => IntermediateValue::Value(HigherIntermediateValue::Literal(Value::False)),
                "null" => IntermediateValue::Value(HigherIntermediateValue::Literal(Value::Null)),
                "not" => IntermediateValue::Op(Op::Not),
                "and" => IntermediateValue::Op(Op::And),
                "or" => IntermediateValue::Op(Op::Or),
                _ => IntermediateValue::Value(HigherIntermediateValue::Literal(Value::String(
                    s,
                    QuoteKind::None,
                ))),
            }
        }
        .span(span))
    }

    fn next_is_hypen(&mut self) -> bool {
        if let Some(Token { kind, .. }) = self.toks.peek_forward(1) {
            matches!(kind, '-' | '_' | 'a'..='z' | 'A'..='Z')
        } else {
            false
        }
    }

    fn parse_number(
        &mut self,
        predicate: &dyn Fn(&mut PeekMoreIterator<IntoIter<Token>>) -> bool,
    ) -> SassResult<Spanned<ParsedNumber>> {
        let mut span = self.toks.peek().unwrap().pos;
        let mut whole = eat_whole_number(self.toks);

        if self.toks.peek().is_none() || predicate(self.toks) {
            return Ok(Spanned {
                node: ParsedNumber::new(whole, 0, String::new(), true),
                span,
            });
        }

        let next_tok = *self.toks.peek().unwrap();

        let dec_len = if next_tok.kind == '.' {
            self.toks.next();

            let dec = eat_whole_number(self.toks);
            if dec.is_empty() {
                return Err(("Expected digit.", next_tok.pos()).into());
            }

            whole.push_str(&dec);

            dec.len()
        } else {
            0
        };

        let mut times_ten = String::new();
        let mut times_ten_is_postive = true;
        if let Some(Token { kind: 'e', .. }) | Some(Token { kind: 'E', .. }) = self.toks.peek() {
            if let Some(&tok) = self.toks.peek_next() {
                if tok.kind == '-' {
                    self.toks.next();
                    times_ten_is_postive = false;

                    self.toks.next();
                    times_ten = eat_whole_number(self.toks);

                    if times_ten.is_empty() {
                        return Err(
                            ("Expected digit.", self.toks.peek().unwrap_or(&tok).pos).into()
                        );
                    }
                } else if matches!(tok.kind, '0'..='9') {
                    self.toks.next();
                    times_ten = eat_whole_number(self.toks);

                    if times_ten.len() > 2 {
                        return Err(
                            ("Exponent too large.", self.toks.peek().unwrap_or(&tok).pos).into(),
                        );
                    }
                }
            }
        }

        if let Ok(Some(Token { pos, .. })) = self.toks.peek_previous() {
            span = span.merge(*pos);
        }

        self.toks.reset_cursor();

        Ok(Spanned {
            node: ParsedNumber::new(whole, dec_len, times_ten, times_ten_is_postive),
            span,
        })
    }

    fn parse_intermediate_value(
        &mut self,
        predicate: &dyn Fn(&mut PeekMoreIterator<IntoIter<Token>>) -> bool,
    ) -> Option<SassResult<Spanned<IntermediateValue>>> {
        if predicate(self.toks) {
            return None;
        }
        let (kind, span) = match self.toks.peek() {
            Some(v) => (v.kind, v.pos()),
            None => return None,
        };

        self.span_before = span;

        if self.whitespace() {
            return Some(Ok(Spanned {
                node: IntermediateValue::Whitespace,
                span,
            }));
        }

        Some(Ok(match kind {
            _ if kind.is_ascii_alphabetic()
                || kind == '_'
                || kind == '\\'
                || (!kind.is_ascii() && !kind.is_control())
                || (kind == '-' && self.next_is_hypen()) =>
            {
                return Some(self.parse_ident_value(predicate));
            }
            '0'..='9' | '.' => {
                let Spanned {
                    node: val,
                    mut span,
                } = match self.parse_number(predicate) {
                    Ok(v) => v,
                    Err(e) => return Some(Err(e)),
                };
                let unit = if let Some(tok) = self.toks.peek() {
                    let Token { kind, .. } = *tok;
                    match kind {
                        'a'..='z' | 'A'..='Z' | '_' | '\\' | '\u{7f}'..=std::char::MAX => {
                            let u = match self.parse_identifier_no_interpolation(true) {
                                Ok(v) => v,
                                Err(e) => return Some(Err(e)),
                            };
                            span = span.merge(u.span);
                            Unit::from(u.node)
                        }
                        '%' => {
                            span = span.merge(self.toks.next().unwrap().pos());
                            Unit::Percent
                        }
                        _ => Unit::None,
                    }
                } else {
                    Unit::None
                };

                let n = if val.dec_len == 0 {
                    if val.num.len() <= 18 && val.times_ten.is_empty() {
                        let n = Rational64::new_raw(parse_i64(&val.num), 1);
                        return Some(Ok(IntermediateValue::Value(
                            HigherIntermediateValue::Literal(Value::Dimension(
                                Some(Number::new_small(n)),
                                unit,
                                false,
                            )),
                        )
                        .span(span)));
                    }
                    BigRational::new_raw(val.num.parse::<BigInt>().unwrap(), BigInt::one())
                } else {
                    if val.num.len() <= 18 && val.times_ten.is_empty() {
                        let n = Rational64::new(parse_i64(&val.num), pow(10, val.dec_len));
                        return Some(Ok(IntermediateValue::Value(
                            HigherIntermediateValue::Literal(Value::Dimension(
                                Some(Number::new_small(n)),
                                unit,
                                false,
                            )),
                        )
                        .span(span)));
                    }
                    BigRational::new(val.num.parse().unwrap(), pow(BigInt::from(10), val.dec_len))
                };

                if val.times_ten.is_empty() {
                    return Some(Ok(IntermediateValue::Value(
                        HigherIntermediateValue::Literal(Value::Dimension(
                            Some(Number::new_big(n)),
                            unit,
                            false,
                        )),
                    )
                    .span(span)));
                }

                let times_ten = pow(
                    BigInt::from(10),
                    match val
                        .times_ten
                        .parse::<BigInt>()
                        .unwrap()
                        .to_usize()
                        .ok_or(("Exponent too large (expected usize).", span))
                    {
                        Ok(v) => v,
                        Err(e) => return Some(Err(e.into())),
                    },
                );

                let times_ten = if val.times_ten_is_postive {
                    BigRational::new_raw(times_ten, BigInt::one())
                } else {
                    BigRational::new(BigInt::one(), times_ten)
                };

                IntermediateValue::Value(HigherIntermediateValue::Literal(Value::Dimension(
                    Some(Number::new_big(n * times_ten)),
                    unit,
                    false,
                )))
                .span(span)
            }
            '(' => {
                let mut span = self.toks.next().unwrap().pos();
                let mut inner = match read_until_closing_paren(self.toks) {
                    Ok(v) => v,
                    Err(e) => return Some(Err(e)),
                };
                // todo: the above shouldn't eat the closing paren
                if let Some(last_tok) = inner.pop() {
                    if last_tok.kind != ')' {
                        return Some(Err(("expected \")\".", span).into()));
                    }
                    span = span.merge(last_tok.pos());
                }
                IntermediateValue::Paren(inner).span(span)
            }
            '&' => {
                let span = self.toks.next().unwrap().pos();
                if self.super_selectors.is_empty() && !self.at_root_has_selector && !self.at_root {
                    IntermediateValue::Value(HigherIntermediateValue::Literal(Value::Null))
                        .span(span)
                } else {
                    IntermediateValue::Value(HigherIntermediateValue::Literal(
                        self.super_selectors.last().clone().into_value(),
                    ))
                    .span(span)
                }
            }
            '#' => {
                if let Some(Token { kind: '{', pos }) = self.toks.peek_forward(1) {
                    self.span_before = *pos;
                    self.toks.reset_cursor();
                    return Some(self.parse_ident_value(predicate));
                }
                self.toks.reset_cursor();
                self.toks.next();
                let hex = match self.parse_hex() {
                    Ok(v) => v,
                    Err(e) => return Some(Err(e)),
                };
                IntermediateValue::Value(HigherIntermediateValue::Literal(hex.node)).span(hex.span)
            }
            q @ '"' | q @ '\'' => {
                let span_start = self.toks.next().unwrap().pos();
                let Spanned { node, span } = match self.parse_quoted_string(q) {
                    Ok(v) => v,
                    Err(e) => return Some(Err(e)),
                };
                IntermediateValue::Value(HigherIntermediateValue::Literal(node))
                    .span(span_start.merge(span))
            }
            '[' => {
                let mut span = self.toks.next().unwrap().pos();
                self.whitespace_or_comment();
                let mut inner = match read_until_closing_square_brace(self.toks) {
                    Ok(v) => v,
                    Err(e) => return Some(Err(e)),
                };
                if let Some(last_tok) = inner.pop() {
                    if last_tok.kind != ']' {
                        return Some(Err(("expected \"]\".", span).into()));
                    }
                    span = span.merge(last_tok.pos());
                }
                if inner.is_empty() {
                    IntermediateValue::Value(HigherIntermediateValue::Literal(Value::List(
                        Vec::new(),
                        ListSeparator::Space,
                        Brackets::Bracketed,
                    )))
                } else {
                    IntermediateValue::Bracketed(inner)
                }
                .span(span)
            }
            '$' => {
                self.toks.next();
                let val = match self.parse_identifier_no_interpolation(false) {
                    Ok(v) => v.map_node(|i| i.into()),
                    Err(e) => return Some(Err(e)),
                };
                IntermediateValue::Value(HigherIntermediateValue::Literal(
                    match self.scopes.get_var(val, self.global_scope) {
                        Ok(v) => v.clone(),
                        Err(e) => return Some(Err(e)),
                    },
                ))
                .span(val.span)
            }
            '+' => {
                let span = self.toks.next().unwrap().pos();
                IntermediateValue::Op(Op::Plus).span(span)
            }
            '-' => {
                let span = self.toks.next().unwrap().pos();
                IntermediateValue::Op(Op::Minus).span(span)
            }
            '*' => {
                let span = self.toks.next().unwrap().pos();
                IntermediateValue::Op(Op::Mul).span(span)
            }
            '%' => {
                let span = self.toks.next().unwrap().pos();
                IntermediateValue::Op(Op::Rem).span(span)
            }
            ',' => {
                self.toks.next();
                IntermediateValue::Comma.span(span)
            }
            q @ '>' | q @ '<' => {
                let mut span = self.toks.next().unwrap().pos;
                #[allow(clippy::eval_order_dependence)]
                IntermediateValue::Op(if let Some(Token { kind: '=', .. }) = self.toks.peek() {
                    span = span.merge(self.toks.next().unwrap().pos);
                    match q {
                        '>' => Op::GreaterThanEqual,
                        '<' => Op::LessThanEqual,
                        _ => unreachable!(),
                    }
                } else {
                    match q {
                        '>' => Op::GreaterThan,
                        '<' => Op::LessThan,
                        _ => unreachable!(),
                    }
                })
                .span(span)
            }
            '=' => {
                let mut span = self.toks.next().unwrap().pos();
                if let Some(Token { kind: '=', pos }) = self.toks.next() {
                    span = span.merge(pos);
                    IntermediateValue::Op(Op::Equal).span(span)
                } else {
                    return Some(Err(("expected \"=\".", span).into()));
                }
            }
            '!' => {
                let mut span = self.toks.next().unwrap().pos();
                if let Some(Token { kind: '=', .. }) = self.toks.peek() {
                    span = span.merge(self.toks.next().unwrap().pos());
                    return Some(Ok(IntermediateValue::Op(Op::NotEqual).span(span)));
                }
                self.whitespace();
                let v = match self.parse_identifier() {
                    Ok(v) => v,
                    Err(e) => return Some(Err(e)),
                };
                span = span.merge(v.span);
                match v.node.to_ascii_lowercase().as_str() {
                    "important" => {
                        IntermediateValue::Value(HigherIntermediateValue::Literal(Value::Important))
                            .span(span)
                    }
                    _ => return Some(Err(("Expected \"important\".", span).into())),
                }
            }
            '/' => {
                let span = self.toks.next().unwrap().pos();
                match self.toks.peek() {
                    Some(Token { kind: '/', .. }) | Some(Token { kind: '*', .. }) => {
                        let span = match self.parse_comment() {
                            Ok(c) => c.span,
                            Err(e) => return Some(Err(e)),
                        };
                        IntermediateValue::Whitespace.span(span)
                    }
                    Some(..) => IntermediateValue::Op(Op::Div).span(span),
                    None => return Some(Err(("Expected expression.", span).into())),
                }
            }
            ';' | '}' | '{' => return None,
            ':' | '?' | ')' | '@' | '^' | ']' | '|' => {
                self.toks.next();
                return Some(Err(("expected \";\".", span).into()));
            }
            '\u{0}'..='\u{8}' | '\u{b}'..='\u{1f}' | '\u{7f}'..=std::char::MAX | '`' | '~' => {
                self.toks.next();
                return Some(Err(("Expected expression.", span).into()));
            }
            ' ' | '\n' | '\t' => unreachable!("whitespace is checked prior to this match"),
            'A'..='Z' | 'a'..='z' | '_' | '\\' => {
                unreachable!("these chars are checked in an if stmt")
            }
        }))
    }

    fn parse_hex(&mut self) -> SassResult<Spanned<Value>> {
        let mut s = String::with_capacity(7);
        s.push('#');
        let first_char = self
            .toks
            .peek()
            .ok_or(("Expected identifier.", self.span_before))?
            .kind;
        let first_is_digit = first_char.is_ascii_digit();
        let first_is_hexdigit = first_char.is_ascii_hexdigit();
        if first_is_digit {
            while let Some(c) = self.toks.peek() {
                if !c.kind.is_ascii_hexdigit() || s.len() == 9 {
                    break;
                }
                let tok = self.toks.next().unwrap();
                self.span_before = self.span_before.merge(tok.pos());
                s.push(tok.kind);
            }
        // this branch exists so that we can emit `#` combined with
        // identifiers. e.g. `#ooobar` should be emitted exactly as written;
        // that is, `#ooobar`.
        } else {
            let ident = self.parse_identifier()?;
            if first_is_hexdigit
                && ident.node.chars().all(|c| c.is_ascii_hexdigit())
                && matches!(ident.node.len(), 3 | 4 | 6 | 8)
            {
                s.push_str(&ident.node);
            } else {
                return Ok(Spanned {
                    node: Value::String(format!("#{}", ident.node), QuoteKind::None),
                    span: ident.span,
                });
            }
        }
        let v = match u32::from_str_radix(&s[1..], 16) {
            Ok(a) => a,
            Err(_) => return Ok(Value::String(s, QuoteKind::None).span(self.span_before)),
        };
        let (red, green, blue, alpha) = match s.len().saturating_sub(1) {
            3 => (
                (((v & 0x0f00) >> 8) * 0x11) as u8,
                (((v & 0x00f0) >> 4) * 0x11) as u8,
                ((v & 0x000f) * 0x11) as u8,
                1,
            ),
            4 => (
                (((v & 0xf000) >> 12) * 0x11) as u8,
                (((v & 0x0f00) >> 8) * 0x11) as u8,
                (((v & 0x00f0) >> 4) * 0x11) as u8,
                ((v & 0x000f) * 0x11) as u8,
            ),
            6 => (
                ((v & 0x00ff_0000) >> 16) as u8,
                ((v & 0x0000_ff00) >> 8) as u8,
                (v & 0x0000_00ff) as u8,
                1,
            ),
            8 => (
                ((v & 0xff00_0000) >> 24) as u8,
                ((v & 0x00ff_0000) >> 16) as u8,
                ((v & 0x0000_ff00) >> 8) as u8,
                (v & 0x0000_00ff) as u8,
            ),
            _ => return Err(("Expected hex digit.", self.span_before).into()),
        };
        let color = Color::new(red, green, blue, alpha, s);
        Ok(Value::Color(Box::new(color)).span(self.span_before))
    }
}

struct IntermediateValueIterator<'a, 'b: 'a> {
    parser: &'a mut Parser<'b>,
    peek: Option<SassResult<Spanned<IntermediateValue>>>,
    predicate: &'a dyn Fn(&mut PeekMoreIterator<IntoIter<Token>>) -> bool,
}

impl<'a, 'b: 'a> Iterator for IntermediateValueIterator<'a, 'b> {
    type Item = SassResult<Spanned<IntermediateValue>>;
    fn next(&mut self) -> Option<Self::Item> {
        if self.peek.is_some() {
            self.peek.take()
        } else {
            self.parser.parse_intermediate_value(self.predicate)
        }
    }
}

impl<'a, 'b: 'a> IntermediateValueIterator<'a, 'b> {
    pub fn new(
        parser: &'a mut Parser<'b>,
        predicate: &'a dyn Fn(&mut PeekMoreIterator<IntoIter<Token>>) -> bool,
    ) -> Self {
        Self {
            parser,
            peek: None,
            predicate,
        }
    }

    fn peek(&mut self) -> &Option<SassResult<Spanned<IntermediateValue>>> {
        self.peek = self.next();
        &self.peek
    }

    fn whitespace(&mut self) -> bool {
        let mut found_whitespace = false;
        while let Some(w) = self.peek() {
            if !w.is_whitespace() {
                break;
            }
            found_whitespace = true;
            self.next();
        }
        found_whitespace
    }

    fn parse_op(
        &mut self,
        op: Spanned<Op>,
        space_separated: &mut Vec<Spanned<HigherIntermediateValue>>,
        last_was_whitespace: bool,
        in_paren: bool,
    ) -> SassResult<()> {
        match op.node {
            Op::Not => {
                self.whitespace();
                let right = self.single_value(in_paren)?;
                space_separated.push(Spanned {
                    node: HigherIntermediateValue::UnaryOp(op.node, Box::new(right.node)),
                    span: right.span,
                });
            }
            Op::Div => {
                self.whitespace();
                let right = self.single_value(in_paren)?;
                if let Some(left) = space_separated.pop() {
                    space_separated.push(Spanned {
                        node: HigherIntermediateValue::BinaryOp(
                            Box::new(left.node),
                            op.node,
                            Box::new(right.node),
                        ),
                        span: left.span.merge(right.span),
                    });
                } else {
                    self.whitespace();
                    space_separated.push(Spanned {
                        node: HigherIntermediateValue::Literal(Value::String(
                            format!(
                                "/{}",
                                ValueVisitor::new(self.parser, right.span)
                                    .eval(right.node, false)?
                                    .to_css_string(right.span)?
                            ),
                            QuoteKind::None,
                        )),
                        span: op.span.merge(right.span),
                    });
                }
            }
            Op::Plus => {
                if let Some(left) = space_separated.pop() {
                    self.whitespace();
                    let right = self.single_value(in_paren)?;
                    space_separated.push(Spanned {
                        node: HigherIntermediateValue::BinaryOp(
                            Box::new(left.node),
                            op.node,
                            Box::new(right.node),
                        ),
                        span: left.span.merge(right.span),
                    });
                } else {
                    self.whitespace();
                    let right = self.single_value(in_paren)?;
                    space_separated.push(Spanned {
                        node: HigherIntermediateValue::UnaryOp(op.node, Box::new(right.node)),
                        span: right.span,
                    });
                }
            }
            Op::Minus => {
                if self.whitespace() || !last_was_whitespace {
                    let right = self.single_value(in_paren)?;
                    if let Some(left) = space_separated.pop() {
                        space_separated.push(Spanned {
                            node: HigherIntermediateValue::BinaryOp(
                                Box::new(left.node),
                                op.node,
                                Box::new(right.node),
                            ),
                            span: left.span.merge(right.span),
                        });
                    } else {
                        space_separated.push(
                            right.map_node(|n| {
                                HigherIntermediateValue::UnaryOp(op.node, Box::new(n))
                            }),
                        );
                    }
                } else {
                    let right = self.single_value(in_paren)?;
                    space_separated.push(
                        right.map_node(|n| HigherIntermediateValue::UnaryOp(op.node, Box::new(n))),
                    );
                }
            }
            Op::And => {
                self.whitespace();
                // special case when the value is literally "and"
                if self.peek().is_none() {
                    space_separated.push(
                        HigherIntermediateValue::Literal(Value::String(
                            op.to_string(),
                            QuoteKind::None,
                        ))
                        .span(op.span),
                    );
                } else if let Some(left) = space_separated.pop() {
                    self.whitespace();
                    if ValueVisitor::new(self.parser, left.span)
                        .eval(left.node.clone(), false)?
                        .is_true()
                    {
                        let right = self.single_value(in_paren)?;
                        space_separated.push(
                            HigherIntermediateValue::BinaryOp(
                                Box::new(left.node),
                                op.node,
                                Box::new(right.node),
                            )
                            .span(left.span.merge(right.span)),
                        );
                    } else {
                        // we explicitly ignore errors here as a workaround for short circuiting
                        while let Some(value) = self.peek() {
                            if let Ok(Spanned {
                                node: IntermediateValue::Comma,
                                ..
                            }) = value
                            {
                                break;
                            }
                            self.next();
                        }
                        space_separated.push(left);
                    }
                } else {
                    return Err(("Expected expression.", op.span).into());
                }
            }
            Op::Or => {
                self.whitespace();
                // special case when the value is literally "or"
                if self.peek().is_none() {
                    space_separated.push(
                        HigherIntermediateValue::Literal(Value::String(
                            op.to_string(),
                            QuoteKind::None,
                        ))
                        .span(op.span),
                    );
                } else if let Some(left) = space_separated.pop() {
                    self.whitespace();
                    if ValueVisitor::new(self.parser, left.span)
                        .eval(left.node.clone(), false)?
                        .is_true()
                    {
                        // we explicitly ignore errors here as a workaround for short circuiting
                        while let Some(value) = self.peek() {
                            match value {
                                Ok(Spanned {
                                    node: IntermediateValue::Comma,
                                    ..
                                }) => break,
                                Ok(..) => {
                                    self.next();
                                }
                                Err(..) => {
                                    if let Some(v) = self.next() {
                                        v?;
                                    }
                                }
                            }
                        }
                        space_separated.push(left);
                    } else {
                        let right = self.single_value(in_paren)?;
                        space_separated.push(
                            HigherIntermediateValue::BinaryOp(
                                Box::new(left.node),
                                op.node,
                                Box::new(right.node),
                            )
                            .span(left.span.merge(right.span)),
                        );
                    }
                } else {
                    return Err(("Expected expression.", op.span).into());
                }
            }
            _ => {
                if let Some(left) = space_separated.pop() {
                    self.whitespace();
                    let right = self.single_value(in_paren)?;
                    space_separated.push(
                        HigherIntermediateValue::BinaryOp(
                            Box::new(left.node),
                            op.node,
                            Box::new(right.node),
                        )
                        .span(left.span.merge(right.span)),
                    );
                } else {
                    return Err(("Expected expression.", op.span).into());
                }
            }
        }
        Ok(())
    }

    fn single_value(&mut self, in_paren: bool) -> SassResult<Spanned<HigherIntermediateValue>> {
        let next = self
            .next()
            .ok_or(("Expected expression.", self.parser.span_before))??;
        Ok(match next.node {
            IntermediateValue::Value(v) => v.span(next.span),
            IntermediateValue::Op(op) => match op {
                Op::Minus => {
                    self.whitespace();
                    let val = self.single_value(in_paren)?;
                    Spanned {
                        node: HigherIntermediateValue::UnaryOp(Op::Minus, Box::new(val.node)),
                        span: next.span.merge(val.span),
                    }
                }
                Op::Not => {
                    self.whitespace();
                    let val = self.single_value(in_paren)?;
                    Spanned {
                        node: HigherIntermediateValue::UnaryOp(Op::Not, Box::new(val.node)),
                        span: next.span.merge(val.span),
                    }
                }
                Op::Plus => {
                    self.whitespace();
                    self.single_value(in_paren)?
                }
                Op::Div => {
                    self.whitespace();
                    let val = self.single_value(in_paren)?;
                    Spanned {
                        node: HigherIntermediateValue::Literal(Value::String(
                            format!(
                                "/{}",
                                ValueVisitor::new(self.parser, val.span)
                                    .eval(val.node, false)?
                                    .to_css_string(val.span)?
                            ),
                            QuoteKind::None,
                        )),
                        span: next.span.merge(val.span),
                    }
                }
                Op::And => Spanned {
                    node: HigherIntermediateValue::Literal(Value::String(
                        "and".into(),
                        QuoteKind::None,
                    )),
                    span: next.span,
                },
                Op::Or => Spanned {
                    node: HigherIntermediateValue::Literal(Value::String(
                        "or".into(),
                        QuoteKind::None,
                    )),
                    span: next.span,
                },
                _ => {
                    return Err(("Expected expression.", next.span).into());
                }
            },
            IntermediateValue::Whitespace => unreachable!(),
            IntermediateValue::Comma => {
                return Err(("Expected expression.", self.parser.span_before).into())
            }
            IntermediateValue::Bracketed(t) => {
                let v = self.parser.parse_value_from_vec(t, in_paren)?;
                HigherIntermediateValue::Literal(match v.node {
                    Value::List(v, sep, Brackets::None) => Value::List(v, sep, Brackets::Bracketed),
                    v => Value::List(vec![v], ListSeparator::Space, Brackets::Bracketed),
                })
                .span(v.span)
            }
            IntermediateValue::Paren(t) => {
                let val = self.parse_paren(Spanned {
                    node: t,
                    span: next.span,
                })?;
                Spanned {
                    node: HigherIntermediateValue::Paren(Box::new(val.node)),
                    span: val.span,
                }
            }
        })
    }

    fn parse_paren(
        &mut self,
        t: Spanned<Vec<Token>>,
    ) -> SassResult<Spanned<HigherIntermediateValue>> {
        if t.is_empty() {
            return Ok(HigherIntermediateValue::Literal(Value::List(
                Vec::new(),
                ListSeparator::Space,
                Brackets::None,
            ))
            .span(t.span));
        }

        let paren_toks = &mut t.node.into_iter().peekmore();

        let mut map = SassMap::new();
        let key = self.parser.parse_value_with_body(paren_toks, true, &|c| {
            matches!(c.peek(), Some(Token { kind: ':', .. }))
        })?;

        if let Some(Token { kind: ':', .. }) = paren_toks.peek() {
            paren_toks.next();
        }

        if paren_toks.peek().is_none() {
            return Ok(Spanned {
                node: HigherIntermediateValue::Paren(Box::new(HigherIntermediateValue::Literal(
                    key.node,
                ))),
                span: key.span,
            });
        }

        let val = self.parser.parse_value_with_body(paren_toks, true, &|c| {
            matches!(c.peek(), Some(Token { kind: ',', .. }))
        })?;

        if let Some(Token { kind: ',', .. }) = paren_toks.peek() {
            paren_toks.next();
        }

        map.insert(key.node, val.node);

        devour_whitespace(paren_toks);

        if paren_toks.peek().is_none() {
            return Ok(Spanned {
                node: HigherIntermediateValue::Literal(Value::Map(map)),
                span: key.span.merge(val.span),
            });
        }

        let mut span = key.span;

        loop {
            let key = self.parser.parse_value_with_body(paren_toks, true, &|c| {
                matches!(c.peek(), Some(Token { kind: ':', .. }))
            })?;

            if let Some(Token { kind: ':', .. }) = paren_toks.peek() {
                paren_toks.next();
            }

            devour_whitespace(paren_toks);
            let val = self.parser.parse_value_with_body(paren_toks, true, &|c| {
                matches!(c.peek(), Some(Token { kind: ',', .. }))
            })?;

            if let Some(Token { kind: ',', .. }) = paren_toks.peek() {
                paren_toks.next();
            }
            span = span.merge(val.span);
            devour_whitespace(paren_toks);
            if map.insert(key.node.clone(), val.node) {
                return Err(("Duplicate key.", key.span).into());
            }
            if paren_toks.peek().is_none() {
                break;
            }
        }
        Ok(Spanned {
            node: HigherIntermediateValue::Literal(Value::Map(map)),
            span,
        })
    }
}

impl IsWhitespace for SassResult<Spanned<IntermediateValue>> {
    fn is_whitespace(&self) -> bool {
        match self {
            Ok(v) => v.node.is_whitespace(),
            _ => false,
        }
    }
}

fn parse_i64(s: &str) -> i64 {
    s.as_bytes()
        .iter()
        .fold(0, |total, this| total * 10 + i64::from(this - b'0'))
}<|MERGE_RESOLUTION|>--- conflicted
+++ resolved
@@ -329,7 +329,6 @@
                     }
                 }
 
-<<<<<<< HEAD
                 let as_ident = Identifier::from(&s);
                 let func = match self.scopes.get_fn(as_ident, self.global_scope) {
                     Some(f) => f,
@@ -344,7 +343,7 @@
                             .span(span));
                         } else {
                             // check for special cased CSS functions
-                            match lower.as_str() {
+                            match unvendor(&lower) {
                                 "calc" | "element" | "expression" => {
                                     s = lower;
                                     self.parse_calc_args(&mut s)?;
@@ -354,30 +353,6 @@
                                     None => s.push_str(&self.parse_call_args()?.to_css_string()?),
                                 },
                                 _ => s.push_str(&self.parse_call_args()?.to_css_string()?),
-=======
-            let as_ident = Identifier::from(&s);
-            let func = match self.scopes.get_fn(
-                Spanned {
-                    node: as_ident,
-                    span,
-                },
-                self.global_scope,
-            ) {
-                Some(f) => f,
-                None => {
-                    if let Some(f) = GLOBAL_FUNCTIONS.get(as_ident.as_str()) {
-                        return Ok(IntermediateValue::Value(HigherIntermediateValue::Function(
-                            SassFunction::Builtin(f.clone(), as_ident),
-                            self.parse_call_args()?,
-                        ))
-                        .span(span));
-                    } else {
-                        // check for special cased CSS functions
-                        match unvendor(&lower) {
-                            "calc" | "element" | "expression" => {
-                                s = lower;
-                                self.parse_calc_args(&mut s)?;
->>>>>>> 4a9c200a
                             }
 
                             return Ok(IntermediateValue::Value(HigherIntermediateValue::Literal(
